--- conflicted
+++ resolved
@@ -35,17 +35,11 @@
     print("Lowercasing keywords in", file)
     with open(file, 'r') as fp:
         lines = fp.read()
-<<<<<<< HEAD
         for keyword in KEYWORDS:
             # regex to check if a keyword is preceded with a '!' symbol or it matches a keyword and group each.
             pattern = rf"((?:(?<=!)).*(\b{re.escape(keyword.upper())}\b)|(\b{re.escape(keyword.upper())}\b))"
             lines = re.sub(pattern, convert_to_lower, lines, flags=re.MULTILINE)
 
-=======
-        for keyword in NEW_KEYWORDS:
-            pattern = rf"\b{re.escape(keyword.upper())}\b"
-            lines = re.sub(pattern, convert_to_lower, lines)
->>>>>>> 4d98cbee
     with open(file, 'w') as fp:
         for line in lines:
             fp.write(line)
