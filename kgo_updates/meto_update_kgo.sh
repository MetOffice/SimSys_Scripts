#!/bin/bash
# *****************************COPYRIGHT*******************************
# (C) Crown copyright Met Office. All rights reserved.
# For further details please refer to the file COPYRIGHT.txt
# which you should have received as part of this distribution.
# *****************************COPYRIGHT*******************************

# This script will ask for kgo update information then moves the directory kgo_update
# to ~${root_user}. It then calls `run_kgo_script.sh` as ${root_user} which itself calls the update
# script. It then moves the generated variables files back into the working copy.
# The kgo_update.py script can be run with the --new-release option by providing
# 'new-release' as a command line option to this script

# shellcheck disable=SC2059

# Set colour codes
RED='\033[0;31m'
GREEN='\033[0;32m'
NC='\033[0m' # No Color

# Move to the location of the script
script_loc="$(dirname "$0")"

# Work out if we're running from azspice or old spice
if [[ $HOSTNAME == "caz"* ]]; then
    root_user="umadmin"
    root_home="/home/users/umadmin"
    launch_platform=azspice
    # Check you can sudo in as umadmin
<<<<<<< HEAD
    sudo -iu umadmin bash -c "echo ''" || {
=======
    sudo -iu ${root_user} bash -c "echo ''"
    if [[ $? -ne 0 ]]; then
>>>>>>> 2dad4919
        printf "${RED} You were unable to run commands as umadmin - this is required to run this script"
        printf "This may be because of a password typo or similar"
    }
else
    root_user="frum"
    root_home="/home/h01/frum"
    launch_platform=spice
fi

# Check for command line argument to run with new-release mode
# If only option doesn't match ask if that is what was intended
new_release=0
if [ $# -ne 0 ]; then
    if [[ $1 == *"new-release"* ]]; then
        new_release=1
    else
        printf "${RED}'%s' is not a recognised command line argument.\n" "${1}"
        printf "The only command line option available is --new-release.\n"
        read -rp "Would you like to run in new-release mode (default n)? " answer
        answer=${answer:-"n"}
        if [[ $answer == "y" ]]; then
            new_release=1
        fi
        printf "${NC}"
        clear
    fi
fi

# Prompt user for Update Details
echo "Enter the platforms requiring a kgo update"
echo "Enter platforms lowercase and space separated, eg. spice xc40 ex1a azspice"
read -r platforms
if [[ $platforms == *"spice"* ]] && [[ $platforms != *"azspice"* ]] || [[ $platforms == *"xc40"* ]]; then
    # Check we're not trying to install to spice while on azspice
    if [[ $launch_platform == "azspice" ]] && [[ $platforms == *"spice"* ]] && [[ $platforms != *"azspice"* ]]; then
        printf "${RED}Attempting to install spice kgo from azspice - this isn't possible"
        exit 1
    fi
    read -rp "spice/xc40 Suite Username: " suite_user
else
    suite_user=None
fi
if [[ $platforms == *"ex1a"* ]] || [[ $platforms == *"azspice"* ]]; then
    # Check we're not trying to install to azspice while on spice
    if [[ $launch_platform == "spice" ]] && [[ $platforms == *"azspice"* ]]; then
        printf "${RED}Attempting to install azspice kgo from spice - this isn't possible"
        exit 1
    fi
    read -rp "ex1a/azspice Suite Username: " suite_user_ex1a
else
    suite_user_ex1a=None
fi
read -rp "Suite Name: " suite_name
read -rp "Enter the path to the merged trunk WC (top directory): " wc_path
# Trim any trailing / from the end of the path
wc_path=${wc_path%/}
if [ ! -d "${wc_path}" ]; then
    printf "${RED}${wc_path} is not a valid path${NC}\n"
    exit 1
fi
read -rp "Version Number (VV.V): " version_number
read -rp "Ticket Number (TTTT): " ticket_number
read -rp "How should the new kgo directory be named (default vn${version_number}_t${ticket_number}): " new_kgo_dir
new_kgo_dir=${new_kgo_dir:-"vn${version_number}_t${ticket_number}"}

# Check in the working_copy rose-stem for .rc or .cylc files
# Need this for the variables file extension
# Can't use Cylc version as .rc can be used in compatibility mode
if [ -f "${wc_path}/rose-stem/suite.rc" ]; then
    variables_extension=".rc"
elif [ -f "${wc_path}/rose-stem/suite.cylc" ] || [ -f "${wc_path}/rose-stem/flow.cylc" ]; then
    variables_extension=".cylc"
else
    printf "${RED}Couldn't detect a flow.cylc or suite.rc at ${wc_path}/rose-stem/\n${NC}"
    exit 1
fi

# Get user to double check settings
clear
echo "Suite Name: ${suite_name}"
if [[ $platforms == *"spice"* ]] && [[ $platforms != *"azspice"* ]] || [[ $platforms == *"xc40"* ]]; then
    echo "User: ${suite_user}"
fi
if [[ $platforms == *"ex1a"* ]] || [[ $platforms == *"azspice"* ]]; then
    echo "ex1a User: ${suite_user_ex1a}"
fi
echo "Trunk WC Path: ${wc_path}"
echo "Version Number: ${version_number}"
echo "Ticket Number: ${ticket_number}"
echo "Variables Extension: ${variables_extension}"
echo "New KGO Dir: ${new_kgo_dir}"
if [ $new_release -eq 1 ]; then
    printf "${RED}WARNING: Running with --new-release enabled${NC}\n"
fi
read -rp "Run with the above settings y/n (default n): " run_script
run_script=${run_script:-n}
if [[ $run_script != "y" ]]; then
    exit 0
fi

# Move the kgo_update directory to frum on linux
if [[ $launch_platform == "spice" ]]; then
<<<<<<< HEAD
    scp -rq "${script_loc}/kgo_update" frum@localhost:~
else
    sudo -iu umadmin bash -c "cp -r ${script_loc}/kgo_update /home/users/umadmin"
=======
    scp -rq $script_loc/kgo_update ${root_user}@localhost:~
else
    sudo -iu ${root_user} bash -c "cp -r $script_loc/kgo_update ${root_home}"
>>>>>>> 2dad4919
fi

# Define command to run as frum
command=". /etc/profile ; module load scitools ; cd kgo_update ;
         ./meto_run_kgo_script.sh -S ${suite_name}
                                  -U ${suite_user}
                                  -E ${suite_user_ex1a}
                                  -N ${new_kgo_dir}
                                  -R ${new_release}
                                  -P '${platforms}'
                                  -F ${variables_extension}
                                  -V ${version_number} ;
         cd ~ ; rm -rf kgo_update"

# Run the command as admin user
if [[ $launch_platform == "spice" ]]; then
<<<<<<< HEAD
    ssh -Y frum@localhost "$command"
=======
    ssh -Y ${root_user}@localhost $command
>>>>>>> 2dad4919
else
    sudo -iu ${root_user} bash -c "cd $UMDIR ; $command"
fi

# Error Checking and rsyncing
variables_dir="kgo_update_files/vn${version_number}/${new_kgo_dir}"
succeeded_spice=0
succeeded_azspice=0
succeeded_xc40=0
succeeded_ex1a=0
succeeded_all=1
if [[ $platforms == *"spice"* ]] && [[ $platforms != *"azspice"* ]]; then
    file=${root_home}/${variables_dir}/spice_update_script.sh
    if [[ -e "$file" ]]; then
        succeeded_spice=1
        if [[ $new_release -ne 1 ]]; then
            printf "${GREEN}\n\nCopying the spice variables file into this working copy.\n${NC}"
<<<<<<< HEAD
            scp -q frum@localhost:~/"${variables_dir}/spice_updated_variables${variables_extension}" \
                "${wc_path}/rose-stem/site/meto/variables_spice${variables_extension}" || {
=======
            scp -q ${root_user}@localhost:~/${variables_dir}/spice_updated_variables${variables_extension} \
                                        ${wc_path}/rose-stem/site/meto/variables_spice${variables_extension}
            if [[ $? -ne 0 ]]; then
>>>>>>> 2dad4919
                printf "${RED}The copy of the spice variables file into this working copy has failed.\n${NC}"
                succeeded_spice=0
                succeeded_all=0
            }
        fi
    else
        succeeded_all=0
    fi
fi
if [[ $platforms == *"azspice"* ]]; then
    file=${root_home}/${variables_dir}/azspice_update_script.sh
    if [[ -e "$file" ]]; then
        succeeded_azspice=1
        if [[ $new_release -ne 1 ]]; then
            printf "${GREEN}\n\nCopying the azspice variables file into this working copy.\n${NC}"
<<<<<<< HEAD
            cp "/home/users/umadmin/${variables_dir}/azspice_updated_variables${variables_extension}" \
                "${wc_path}/rose-stem/site/meto/variables_azspice${variables_extension}" || {
=======
            cp ${root_home}/${variables_dir}/azspice_updated_variables${variables_extension} \
                                        ${wc_path}/rose-stem/site/meto/variables_azspice${variables_extension}
            if [[ $? -ne 0 ]]; then
>>>>>>> 2dad4919
                printf "${RED}The copy of the azspice variables file into this working copy has failed.\n${NC}"
                succeeded_azspice=0
                succeeded_all=0
            }
        fi
    else
        echo $file
        succeeded_all=0
    fi
fi
if [[ $platforms == *"xc40"* ]]; then
    file=${root_home}/${variables_dir}/xc40_update_script.sh
    if [[ -e "$file" ]]; then
        succeeded_xc40=1
        if [[ $new_release -ne 1 ]]; then
            printf "${GREEN}\n\nCopying the xc40 variables file into this working copy.\n${NC}"
            if [[ $launch_platform == "spice" ]]; then
<<<<<<< HEAD
                scp -q "frum@localhost:~/${variables_dir}/xc40_updated_variables${variables_extension}" \
                    "${wc_path}/rose-stem/site/meto/variables_xc40${variables_extension}"
                rc=$?
            else
                cp "/home/users/umadmin/${variables_dir}/xc40_updated_variables${variables_extension}" \
                    "${wc_path}/rose-stem/site/meto/variables_xc40${variables_extension}"
                rc=$?
=======
                scp -q ${root_user}@localhost:~/${variables_dir}/xc40_updated_variables${variables_extension} \
                                        ${wc_path}/rose-stem/site/meto/variables_xc40${variables_extension}
            else
                cp ${root_home}/${variables_dir}/xc40_updated_variables${variables_extension} \
                                        ${wc_path}/rose-stem/site/meto/variables_xc40${variables_extension}
>>>>>>> 2dad4919
            fi
            if [[ $rc -ne 0 ]]; then
                printf "${RED}The copy of the xc40 variables file into this working copy has failed.\n${NC}"
                succeeded_xc40=0
                succeeded_all=0
            fi
            rc=
        fi
    else
        succeeded_all=0
    fi
fi
if [[ $platforms == *"ex1a"* ]]; then
    file=${root_home}/${variables_dir}/ex1a_update_script.sh
    if [[ -e "$file" ]]; then
        succeeded_ex1a=1
        if [[ $new_release -ne 1 ]]; then
            printf "${GREEN}\n\nCopying the ex1a variables file into this working copy.\n${NC}"
            if [[ $launch_platform == "spice" ]]; then
<<<<<<< HEAD
                scp -q "frum@localhost:~/${variables_dir}/ex1a_updated_variables${variables_extension}" \
                    "${wc_path}/rose-stem/site/meto/variables_ex1a${variables_extension}"
                rc=$?
            else
                cp "/home/users/umadmin/${variables_dir}/ex1a_updated_variables${variables_extension}" \
                    "${wc_path}/rose-stem/site/meto/variables_ex1a${variables_extension}"
                rc=$?
=======
                scp -q ${root_user}@localhost:~/${variables_dir}/ex1a_updated_variables${variables_extension} \
                                        ${wc_path}/rose-stem/site/meto/variables_ex1a${variables_extension}
            else
                cp ${root_home}/${variables_dir}/ex1a_updated_variables${variables_extension} \
                                        ${wc_path}/rose-stem/site/meto/variables_ex1a${variables_extension}
>>>>>>> 2dad4919
            fi
            if [[ $rc -ne 0 ]]; then
                printf "${RED}The copy of the ex1a variables file into this working copy has failed.\n${NC}"
                succeeded_ex1a=0
                succeeded_all=0
            fi
            rc=
        fi
    else
        succeeded_all=0
    fi
fi

if [[ $succeeded_all -eq 1 ]]; then
    printf "${GREEN}All kgo has been successfully installed.\n${NC}"
else
    printf "${RED}\n\nAt least 1 platform suffered an error during installation.\n${NC}"
fi

if [[ $platforms == *"xc40"* ]] || [[ $platforms == *"ex1a"* ]]; then
    read -rp "Enter 1 to rsync UM KGO, 2 to rsync lfricinputs KGO (default 1): " rsync_type
    if [[ $rsync_type == "2" ]]; then
        rsync_dir="lfricinputs/kgo/"
    else
        rsync_dir="kgo/"
    fi
fi

# For the xc40s rsync the generated kgo to the xcs
if [[ $succeeded_xc40 -eq 1 ]]; then
    printf "${GREEN}\n\nrsyncing the kgo to xcs.\n${NC}"
    host_rsync=$(rose host-select xc)
    rsync_com="ssh -Y ${host_rsync} 'rsync -av /projects/um1/standard_jobs/${rsync_dir} xcslr0:/common/um1/standard_jobs/${rsync_dir}'"
    if [[ $launch_platform == "spice" ]]; then
<<<<<<< HEAD
        ssh -Y frum@localhost "$rsync_com"
        rc=$?
    else
        sudo -iu umadmin bash -c '$rsync_com'
        rc=$?
=======
        ssh -Y ${root_user}@localhost $rsync_com
    else
        sudo -iu ${root_user} bash -c "$rsync_com"
>>>>>>> 2dad4919
    fi
    if [[ $rc -ne 0 ]]; then
        printf "${RED}The rsync to the xcs has failed.\n${NC}"
    else
        printf "${GREEN}The rsync to the xcs has succeeded.\n${NC}"
    fi
    rc=
elif [[ $platforms == *"xc40"* ]]; then
    printf "${RED}\n\nSkipping the rsync to the xcs as the xc40 install failed.\n${NC}"
fi

# For EX's currently rsync the generated kgo to the exz from the exab
# This process will need modifying as we go forward
# Currently hardcoded to UM kgo as lfricinputs not on ex machines
if [[ $succeeded_ex1a -eq 1 ]]; then
    printf "${GREEN}\n\nrsyncing the kgo to exz + excd.\n${NC}"
<<<<<<< HEAD
    printf "Warning: Always rsyncing UM KGO (not lfricinputs) on ex1a"
    rsync_dir="kgo/"
=======
>>>>>>> 2dad4919
    host_rsync=$(rose host-select exab)

    # rsync to EXZ
    rsync_com="ssh -Y ${host_rsync} 'rsync -av /common/internal/umdir/standard_jobs/${rsync_dir} login.exz:/common/umdir/standard_jobs/${rsync_dir}'"
    if [[ $launch_platform == "spice" ]]; then
<<<<<<< HEAD
        ssh -Y frum@localhost "$rsync_com"
        rc=$?
    else
        sudo -iu umadmin bash -c '$rsync_com'
        rc=$?
=======
        ssh -Y ${root_user}@localhost $rsync_com
    else
        sudo -iu ${root_user} bash -c "$rsync_com"
>>>>>>> 2dad4919
    fi
    if [[ $rc -ne 0 ]]; then
        printf "${RED}The rsync to the exz has failed.\n${NC}"
    else
        printf "${GREEN}The rsync to the exz has succeeded.\n${NC}"
    fi
<<<<<<< HEAD
    rc=
=======

    # rsync to EXCD
    excd_host=$(rose host-select excd)
    rsync_com="ssh -Y ${host_rsync} 'rsync -av /common/internal/umdir/standard_jobs/${rsync_dir} ${excd_host}:/common/internal/umdir/standard_jobs/${rsync_dir}'"
    if [[ $launch_platform == "spice" ]]; then
        ssh -Y ${root_user}@localhost $rsync_com
    else
        sudo -iu ${root_user} bash -c "$rsync_com"
    fi
    if [[ $? -ne 0 ]]; then
        printf "${RED}The rsync to the excd has failed.\n${NC}"
    else
        printf "${Green}The rsync to the excd has succeeded.\n${NC}"
    fi
>>>>>>> 2dad4919
elif [[ $platforms == *"ex1a"* ]]; then
    printf "${RED}\n\nSkipping the rsync to the exz/cd as the exab install failed.\n${NC}"
fi

printf "\n\nInstallation Summary:\n\n"
if [[ $platforms == *"spice"* ]] && [[ $platforms != *"azspice"* ]]; then
    if [[ $succeeded_spice -eq 1 ]]; then
        printf "${GREEN}Installation on spice successful.\n${NC}"
    else
        printf "${RED}Installation on spice unsuccessful. Review output for error.\n${NC}"
    fi
fi
if [[ $platforms == *"azspice"* ]]; then
    if [[ $succeeded_azspice -eq 1 ]]; then
        printf "${GREEN}Installation on azspice successful.\n${NC}"
    else
        printf "${RED}Installation on azspice unsuccessful. Review output for error.\n${NC}"
    fi
fi
if [[ $platforms == *"xc40"* ]]; then
    if [[ $succeeded_xc40 -eq 1 ]]; then
        printf "${GREEN}Installation on xc40 successful.\n${NC}"
    else
        printf "${RED}Installation on xc40 unsuccessful. Review output for error.\n${NC}"
    fi
fi
if [[ $platforms == *"ex1a"* ]]; then
    if [[ $succeeded_ex1a -eq 1 ]]; then
        printf "${GREEN}Installation on ex1a successful.\n${NC}"
    else
        printf "${RED}Installation on ex1a unsuccessful. Review output for error.\n${NC}"
    fi
fi<|MERGE_RESOLUTION|>--- conflicted
+++ resolved
@@ -19,7 +19,8 @@
 NC='\033[0m' # No Color
 
 # Move to the location of the script
-script_loc="$(dirname "$0")"
+script_loc="$(dirname $(realpath "$0"))"
+echo $script_loc
 
 # Work out if we're running from azspice or old spice
 if [[ $HOSTNAME == "caz"* ]]; then
@@ -27,12 +28,7 @@
     root_home="/home/users/umadmin"
     launch_platform=azspice
     # Check you can sudo in as umadmin
-<<<<<<< HEAD
-    sudo -iu umadmin bash -c "echo ''" || {
-=======
-    sudo -iu ${root_user} bash -c "echo ''"
-    if [[ $? -ne 0 ]]; then
->>>>>>> 2dad4919
+    sudo -iu ${root_user} bash -c "echo ''" || {
         printf "${RED} You were unable to run commands as umadmin - this is required to run this script"
         printf "This may be because of a password typo or similar"
     }
@@ -135,15 +131,9 @@
 
 # Move the kgo_update directory to frum on linux
 if [[ $launch_platform == "spice" ]]; then
-<<<<<<< HEAD
-    scp -rq "${script_loc}/kgo_update" frum@localhost:~
-else
-    sudo -iu umadmin bash -c "cp -r ${script_loc}/kgo_update /home/users/umadmin"
-=======
-    scp -rq $script_loc/kgo_update ${root_user}@localhost:~
-else
-    sudo -iu ${root_user} bash -c "cp -r $script_loc/kgo_update ${root_home}"
->>>>>>> 2dad4919
+    scp -rq ${script_loc}/kgo_update ${root_user}@localhost:~
+else
+    sudo -iu ${root_user} bash -c "cp -r ${script_loc}/kgo_update ${root_home}"
 fi
 
 # Define command to run as frum
@@ -160,11 +150,7 @@
 
 # Run the command as admin user
 if [[ $launch_platform == "spice" ]]; then
-<<<<<<< HEAD
-    ssh -Y frum@localhost "$command"
-=======
-    ssh -Y ${root_user}@localhost $command
->>>>>>> 2dad4919
+    ssh -Y ${root_user}@localhost "$command"
 else
     sudo -iu ${root_user} bash -c "cd $UMDIR ; $command"
 fi
@@ -182,14 +168,8 @@
         succeeded_spice=1
         if [[ $new_release -ne 1 ]]; then
             printf "${GREEN}\n\nCopying the spice variables file into this working copy.\n${NC}"
-<<<<<<< HEAD
-            scp -q frum@localhost:~/"${variables_dir}/spice_updated_variables${variables_extension}" \
-                "${wc_path}/rose-stem/site/meto/variables_spice${variables_extension}" || {
-=======
-            scp -q ${root_user}@localhost:~/${variables_dir}/spice_updated_variables${variables_extension} \
-                                        ${wc_path}/rose-stem/site/meto/variables_spice${variables_extension}
-            if [[ $? -ne 0 ]]; then
->>>>>>> 2dad4919
+            scp -q ${root_user}@localhost:~/"${variables_dir}/spice_updated_variables${variables_extension}" \
+                            "${wc_path}/rose-stem/site/meto/variables_spice${variables_extension}" || {
                 printf "${RED}The copy of the spice variables file into this working copy has failed.\n${NC}"
                 succeeded_spice=0
                 succeeded_all=0
@@ -205,14 +185,8 @@
         succeeded_azspice=1
         if [[ $new_release -ne 1 ]]; then
             printf "${GREEN}\n\nCopying the azspice variables file into this working copy.\n${NC}"
-<<<<<<< HEAD
-            cp "/home/users/umadmin/${variables_dir}/azspice_updated_variables${variables_extension}" \
-                "${wc_path}/rose-stem/site/meto/variables_azspice${variables_extension}" || {
-=======
-            cp ${root_home}/${variables_dir}/azspice_updated_variables${variables_extension} \
-                                        ${wc_path}/rose-stem/site/meto/variables_azspice${variables_extension}
-            if [[ $? -ne 0 ]]; then
->>>>>>> 2dad4919
+            cp "${root_home}/${variables_dir}/azspice_updated_variables${variables_extension}" \
+                            "${wc_path}/rose-stem/site/meto/variables_azspice${variables_extension}" || {
                 printf "${RED}The copy of the azspice variables file into this working copy has failed.\n${NC}"
                 succeeded_azspice=0
                 succeeded_all=0
@@ -230,21 +204,13 @@
         if [[ $new_release -ne 1 ]]; then
             printf "${GREEN}\n\nCopying the xc40 variables file into this working copy.\n${NC}"
             if [[ $launch_platform == "spice" ]]; then
-<<<<<<< HEAD
-                scp -q "frum@localhost:~/${variables_dir}/xc40_updated_variables${variables_extension}" \
+                scp -q "${root_user}@localhost:~/${variables_dir}/xc40_updated_variables${variables_extension}" \
                     "${wc_path}/rose-stem/site/meto/variables_xc40${variables_extension}"
                 rc=$?
             else
-                cp "/home/users/umadmin/${variables_dir}/xc40_updated_variables${variables_extension}" \
+                cp "${root_home}/${variables_dir}/xc40_updated_variables${variables_extension}" \
                     "${wc_path}/rose-stem/site/meto/variables_xc40${variables_extension}"
                 rc=$?
-=======
-                scp -q ${root_user}@localhost:~/${variables_dir}/xc40_updated_variables${variables_extension} \
-                                        ${wc_path}/rose-stem/site/meto/variables_xc40${variables_extension}
-            else
-                cp ${root_home}/${variables_dir}/xc40_updated_variables${variables_extension} \
-                                        ${wc_path}/rose-stem/site/meto/variables_xc40${variables_extension}
->>>>>>> 2dad4919
             fi
             if [[ $rc -ne 0 ]]; then
                 printf "${RED}The copy of the xc40 variables file into this working copy has failed.\n${NC}"
@@ -264,21 +230,13 @@
         if [[ $new_release -ne 1 ]]; then
             printf "${GREEN}\n\nCopying the ex1a variables file into this working copy.\n${NC}"
             if [[ $launch_platform == "spice" ]]; then
-<<<<<<< HEAD
-                scp -q "frum@localhost:~/${variables_dir}/ex1a_updated_variables${variables_extension}" \
+                scp -q "${root_user}@localhost:~/${variables_dir}/ex1a_updated_variables${variables_extension}" \
                     "${wc_path}/rose-stem/site/meto/variables_ex1a${variables_extension}"
                 rc=$?
             else
-                cp "/home/users/umadmin/${variables_dir}/ex1a_updated_variables${variables_extension}" \
+                cp "${root_home}/${variables_dir}/ex1a_updated_variables${variables_extension}" \
                     "${wc_path}/rose-stem/site/meto/variables_ex1a${variables_extension}"
                 rc=$?
-=======
-                scp -q ${root_user}@localhost:~/${variables_dir}/ex1a_updated_variables${variables_extension} \
-                                        ${wc_path}/rose-stem/site/meto/variables_ex1a${variables_extension}
-            else
-                cp ${root_home}/${variables_dir}/ex1a_updated_variables${variables_extension} \
-                                        ${wc_path}/rose-stem/site/meto/variables_ex1a${variables_extension}
->>>>>>> 2dad4919
             fi
             if [[ $rc -ne 0 ]]; then
                 printf "${RED}The copy of the ex1a variables file into this working copy has failed.\n${NC}"
@@ -313,17 +271,11 @@
     host_rsync=$(rose host-select xc)
     rsync_com="ssh -Y ${host_rsync} 'rsync -av /projects/um1/standard_jobs/${rsync_dir} xcslr0:/common/um1/standard_jobs/${rsync_dir}'"
     if [[ $launch_platform == "spice" ]]; then
-<<<<<<< HEAD
-        ssh -Y frum@localhost "$rsync_com"
-        rc=$?
-    else
-        sudo -iu umadmin bash -c '$rsync_com'
-        rc=$?
-=======
-        ssh -Y ${root_user}@localhost $rsync_com
+        ssh -Y ${root_user}@localhost "$rsync_com"
+        rc=$?
     else
         sudo -iu ${root_user} bash -c "$rsync_com"
->>>>>>> 2dad4919
+        rc=$?
     fi
     if [[ $rc -ne 0 ]]; then
         printf "${RED}The rsync to the xcs has failed.\n${NC}"
@@ -340,51 +292,38 @@
 # Currently hardcoded to UM kgo as lfricinputs not on ex machines
 if [[ $succeeded_ex1a -eq 1 ]]; then
     printf "${GREEN}\n\nrsyncing the kgo to exz + excd.\n${NC}"
-<<<<<<< HEAD
-    printf "Warning: Always rsyncing UM KGO (not lfricinputs) on ex1a"
-    rsync_dir="kgo/"
-=======
->>>>>>> 2dad4919
     host_rsync=$(rose host-select exab)
 
     # rsync to EXZ
     rsync_com="ssh -Y ${host_rsync} 'rsync -av /common/internal/umdir/standard_jobs/${rsync_dir} login.exz:/common/umdir/standard_jobs/${rsync_dir}'"
     if [[ $launch_platform == "spice" ]]; then
-<<<<<<< HEAD
-        ssh -Y frum@localhost "$rsync_com"
-        rc=$?
-    else
-        sudo -iu umadmin bash -c '$rsync_com'
-        rc=$?
-=======
-        ssh -Y ${root_user}@localhost $rsync_com
+        ssh -Y ${root_user}@localhost "$rsync_com"
+        rc=$?
     else
         sudo -iu ${root_user} bash -c "$rsync_com"
->>>>>>> 2dad4919
+        rc=$?
     fi
     if [[ $rc -ne 0 ]]; then
         printf "${RED}The rsync to the exz has failed.\n${NC}"
     else
         printf "${GREEN}The rsync to the exz has succeeded.\n${NC}"
     fi
-<<<<<<< HEAD
-    rc=
-=======
 
     # rsync to EXCD
     excd_host=$(rose host-select excd)
     rsync_com="ssh -Y ${host_rsync} 'rsync -av /common/internal/umdir/standard_jobs/${rsync_dir} ${excd_host}:/common/internal/umdir/standard_jobs/${rsync_dir}'"
     if [[ $launch_platform == "spice" ]]; then
         ssh -Y ${root_user}@localhost $rsync_com
+        rc=$?
     else
         sudo -iu ${root_user} bash -c "$rsync_com"
-    fi
-    if [[ $? -ne 0 ]]; then
+        rc=$?
+    fi
+    if [[ $rc -ne 0 ]]; then
         printf "${RED}The rsync to the excd has failed.\n${NC}"
     else
         printf "${Green}The rsync to the excd has succeeded.\n${NC}"
     fi
->>>>>>> 2dad4919
 elif [[ $platforms == *"ex1a"* ]]; then
     printf "${RED}\n\nSkipping the rsync to the exz/cd as the exab install failed.\n${NC}"
 fi
