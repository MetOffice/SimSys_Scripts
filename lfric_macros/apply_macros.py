#!/usr/bin/env python3
##############################################################################
# (c) Crown copyright 2024 Met Office. All rights reserved.
# The file LICENCE, distributed with this code, contains details of the terms
# under which the code may be used.
##############################################################################
"""
Script for lfric_apps upgrade macros. Pre-processes the macros and then applies
them to rose-stem apps.
Warning: Should only be run on a Test branch or by CR on commit to trunk
"""

import argparse
import ast
import os
import re
import shutil
import subprocess
import tempfile

BLACK_COMMAND = "black --line-length=80"
CLASS_NAME_REGEX = r"vn\d+(_t\d+\w*)?"
TAG_REGEX = r"\s*=\s*[\"']\s*(\S+)\s*[\"']"


def run_command(command, shell=False):
    """
    Run a subprocess command and return the result object
    Inputs:
        - command, str with command to run
    Outputs:
        - result object from subprocess.run
    """
    if not shell:
        command = command.split()
    return subprocess.run(
        command,
        capture_output=True,
        text=True,
        timeout=120,
        shell=shell,
        check=False,
    )


def get_root_path(wc_path):
    """
    Given a path to a working copy, ensure the path and working copy are both
    valid and return the path to the working copy root directory
    Inputs:
        - wc_path, command line argument to a working copy
    Outputs:
        - str, path to the top level of the apps working copy
    """

    # Run fcm info on the given path to ensure it is
    command = f"fcm info {wc_path}"
    result = run_command(command)
    if result.returncode:
        raise FileNotFoundError(
            f"The provided source, '{wc_path}', was not a valid working copy."
        )

    # If no error, then search through output for the working copy root path
    # return the found path
    for line in result.stdout.split("\n"):
        if line.startswith("Working Copy Root Path"):
            return line.split(":", 1)[1].strip()
    raise Exception(
        "Couldn't extract the Working Copy Root path from the output of the "
        f"command '{command}'"
    )


def apply_styling(filepath):
    """
    Run black on a given file
    Inputs:
        - filepath, the path to the file to run black on
    """
    result = run_command(f"isort --profile black {filepath}")
    if result.returncode:
        raise Exception(
            "Running 'isort' as a subprocess failed. This may indicate a "
            "syntax error with your macro.\nThe error message produced "
            f"was:\n\n{result.stderr}"
        )
    result = run_command(f"{BLACK_COMMAND} {filepath}")
    if result.returncode:
        raise Exception(
            "Running 'black' as a subprocess failed. This may indicate a "
            "syntax error with your macro.\nThe error message produced "
            f"was:\n\n{result.stderr}"
        )


def read_versions_file(meta_dir):
    """
    Read in a versions.py and parse out blank lines
    Inputs:
        - meta_dir, the path to a directory containing a versions.py file
    Returns:
        - a list of lines in the versions.py file with blank lines removed
    """

    version_file = os.path.join(meta_dir, "versions.py")

    # Read in versions file and then remove all blank lines
    with open(version_file) as f:
        file_raw = f.readlines()
    file_parsed = []
    for line in file_raw:
        if len(line.strip()) > 0:
            file_parsed.append(line)

    return file_parsed


def split_macros(parsed_versions):
    """
    Read through a versions.py file and split macros into individual strings
    Inputs:
        - parsed_versions, a list of lines from a versions.py file with blank
          lines removed
    Returns:
        - a list of strings of individual macros
    """

    # construct a string for each macro and save in macros list
    macros = []
    macro = ""
    in_macro = False
    for line in parsed_versions:
        if line.startswith("class vn") and not line.startswith("class vnXX_txxx"):
            # If the macro string is set, then append to the list. If it's
            # empty then this is the first macro we're looking at, so nothing to
            # append
            if macro:
                macros.append(macro)
            in_macro = True
            macro = ""
        if in_macro:
            macro += line
    # Make sure to record final macro
    if macro:
        macros.append(macro)

    return macros


def deduplicate_list(lst):
    """
    Remove duplicate items from a list, keeping the first
    Need to preserve order so not using a set
    Inputs:
        - lst, the list to deduplicate
    Returns:
        - the deduplicated list
    """
    deduplicated = []
    for item in lst:
        if item not in deduplicated:
            deduplicated.append(item)

    return deduplicated


def match_python_import(line):
    """
    Return true if string has form 'import *' or 'from * import *'
    Inputs:
        - line, str to match
    """
    if re.match(r"import \w+", line) or re.match(r"from [\.\w]+ import [\.\w]+", line):
        return True
    return False


def read_python_imports(path):
    """
    Given a path to a python file, return a set containing info of all module
    imports in the file
    Inputs:
        - path, path to a python file
    Returns:
        - set containing data of python imports in given file
    """

    with open(path) as fh:
        root = ast.parse(fh.read(), path)

    imports = set()

    for node in ast.walk(root):
        if isinstance(node, ast.Import):
            module = []
        elif isinstance(node, ast.ImportFrom):
            module = node.module.split(".")
        else:
            continue

        for n in node.names:
            imports.add((tuple(module), tuple(n.name.split(".")), n.asname))
    return imports


def banner_print(message):
    """Print a simple banner message"""
    print(f"\n{(len(message)+4)*'*'}\n* {message} *\n{(len(message)+4)*'*'}\n")


class ApplyMacros:
    """
    Object to hold data + methods to apply upgrade macros in lfric_apps
    """

    def __init__(self, tag, cname, version, apps, core, jules):
        self.tag = tag
        if cname:
            self.class_name = cname
        else:
            # The default class name is the After Tag with the '.'
            #  removed from the version
            self.class_name = tag.replace(".", "")
        self.temp_dirs = {}
        self.root_path = get_root_path(apps)
        self.core_source = self.get_dependency_paths(core, "lfric_core")
        # The Jules source is temporarily ignored as Jules Shared metadata has a
        # copy in LFRic, rather than using the Jules version. The LFRic build
        # system needs modifying to enable this
        # self.jules_source = self.get_dependency_paths(jules, "jules")
        self.central_rose_meta = False
        self.set_rose_meta_path()
        if version is None:
            self.version = re.search(r".*vn(\d+\.\d+)(_.*)?", tag).group(1)
        else:
            self.version = version
        self.ticket_number = None
        self.author = None
        self.parsed_macros = {}
        self.meta_dirs = set()
        self.sections_with_macro = []
        self.python_imports = set()
        self.upgraded_core = False

    def set_rose_meta_path(self):
        """
        Set up the ROSE_META_PATH environment variable in order to use the Jules
        and Core metadata. We also add the working copy root path as this should
        allow the script to be run from anywhere.
        When Jules Shared from Jules is enabled, self.jules_source will need
        adding here
        """
        if os.path.isdir(os.path.join(self.root_path, "rose-meta")):
            # For backwards compatibility with central rose-meta imports
            rose_meta_path = (
                f"{os.path.join(self.root_path, 'rose-meta')}:"
                f"{os.path.join(self.core_source, 'rose-meta')}"
            )
            self.central_rose_meta = True
        else:
            rose_meta_path = f"{self.root_path}:{self.core_source}"
        os.environ["ROSE_META_PATH"] = rose_meta_path

    def parse_application_section(self, meta_dir):
        """
        Given a path to a metadata directory, parse out the application/science
        section. Try to remove the apps, core and jules root paths. Then try to
        remove trailing /HEAD or /versions.py
        Inputs:
            - meta_dir, path to a metadata dir
        Returns:
            - path to the metadata directory with the root path removed
        """
        meta_dir = meta_dir.removeprefix(self.root_path)
        meta_dir = meta_dir.removeprefix(self.core_source)
        # Reinstate when using Jules Shared from Jules
        # meta_dir = meta_dir.removeprefix(self.jules_source)
        meta_dir = meta_dir.removeprefix("/")

        meta_dir = meta_dir.removesuffix("/HEAD")
        meta_dir = meta_dir.removesuffix("/versions.py")

        return meta_dir

    ############################################################################
    # Get Working Copy Functions
    ############################################################################

    def get_dependency_paths(self, source, repo):
        """
        Parse the core or jules command line arguments to get the path to a
        working copy.
        If the source isn't defined, first populate the source by reading the
        dependencies.sh file.
        If the source is an fcm url check it out to a temporary location
        Inputs:
            - source, str, The command line argument for the source. If not set
                           this will be None
            - repo, str, Either "lfric_core" or "jules" depending on which
                         source is being found
        Outputs:
            - str, The path to the source working copy to use
        """

        # If source is None then read the dependencies.sh file for the source
        if source is None:
            source = self.read_dependencies(repo)

        # If the source exists as a path then return as is
        if os.path.exists(source):
            return source
        if ":" in source:
            source_path = source.split(":")[1]
            if os.path.exists(source_path):
                return source_path

        # Check that the source looks like an fcm keyword, raise an error if not
        if "fcm:" not in source:
            raise Exception(
                f"The {repo} source: {source}, was not found as a working copy "
                "and does not look like an fcm url. Please check the source."
                "If not set on the command then the dependencies.sh file is "
                "being used."
            )

        # Checkout the fcm source to a temporary location
        source = self.fcm_temp_copy(source, repo)
        return source

    def read_dependencies(self, repo):
        """
        Read through the dependencies.sh file for the source of the repo defined
        by repo. Uses self.root_path to locate the dependencies.sh file.
        Inputs:
            - repo, str, Either "lfric_core" or "jules" depending on which
                         source is being found. The function will work with
                         other repos, but not intended to within this script.
        Outputs:
            - str, The source as defined by the dependencies.sh file
        """
        dependencies_path = os.path.join(self.root_path, "dependencies.sh")
        source = ""
        rev = ""
        with open(dependencies_path, "r") as dependencies_file:
            # Loop over lines in dependencies.sh for lines relevant to repo
            for line in dependencies_file:
                line = line.strip()
                if line.startswith(f"export {repo}_rev"):
                    rev = line.split("=")[1]
                if line.startswith(f"export {repo}_sources"):
                    source = line.split("=")[1]
        # If source not set then default to trunk
        if source == "":
            # lfric_core doesn't match the url
            if repo == "lfric_core":
                source = "fcm:lfric.xm_tr"
            else:
                source = f"fcm:{repo}.xm_tr"
        # If a revision set then append to source
        # Defaults to the head of the source
        # Only do this if it's an fcm url
        if rev != "" and "fcm:" in source:
            source = f"{source}@{rev}"
        return source

    def fcm_temp_copy(self, url, repo):
        """
        Given an fcm url as a source, checkout a working copy to a temp location
        and return the path. Update self.temp_dirs with temporary directory path
        Inputs:
            - url, str, An fcm url of the source
            - repo, str, the name of the source being found
        Outputs:
            - str, The path to the temporary working copy
        """

        print(f"Extracting {url} to a temporary directory")
        tempdir = tempfile.mkdtemp()
        self.temp_dirs[repo] = tempdir
        command = f"fcm co {url} {tempdir}"
        result = run_command(command)
        if result.returncode:
            raise Exception(
                f"Failed to checkout from URL {url} into directory {tempdir} "
                f"with error message:\n\n{result.stderr}"
            )
        return tempdir

    ############################################################################
    # Preprocess Macros Functions
    ############################################################################

    def find_meta_dirs(self, path):
        """
        Searching from a working copy root path, return a list of paths to all
        the rose-meta directories using os.walk(). Search by looking
        for versions.py files
        Outputs:
            - str, stdout of find command looking for versions.py files
        """

        for dirpath, dirnames, filenames in os.walk(path, followlinks=True):
            dirnames[:] = [d for d in dirnames if d not in [".svn"]]
            if "versions.py" in filenames:
                self.meta_dirs.add(dirpath)

    def parse_macro(self, macro, meta_dir):
        """
        Given a macro string save the macro info in a dictionary
        Inputs:
            - macro, an upgrade macro that matches the class name we are
              looking for
            - meta_dir, the path to the rose metadata directory
        """

        version_file = os.path.join(meta_dir, "versions.py")

        # The ticket number and author will always be the same across all
        # macros for this ticket, so only grab these once
        # These are not vital so don't fail if not found
        if self.ticket_number is None or self.author is None:
            ticket_details = re.search(r"Upgrade .* (#\d+) by (\S+.*)", macro)
            try:
                self.ticket_number = ticket_details.group(1)
                self.author = ticket_details.group(2).rstrip('".')
                self.author = self.author.strip("<>")
            except AttributeError:
                pass

        # Search for the before tag
        # Raise an exception if these are missing
        try:
            before_tag = re.search(rf"BEFORE_TAG{TAG_REGEX}", macro).group(1)
        except AttributeError as exc:
            raise Exception(
                "Couldn't find a Before tag for the requested "
                f"macro in the file {version_file}"
            ) from exc

        # Finally extract the lines which are defining the commands run by the
        # macro. Record these as a single block as each command may be over
        # multiple lines
        in_function = False
        commands = ""
        for line in macro.split("\n"):
            line_stripped = line.strip()
            if line_stripped.startswith("def upgrade(self"):
                in_function = True
                continue
            if (
                line_stripped.startswith("return config, self.reports")
                or line_stripped.startswith("# Input your macro commands here")
                or line_stripped.lower().startswith("# add settings")
                or not in_function
                or line_stripped.startswith("return config")
            ):
                continue
            commands += line + "\n"

        # Record macro details
        self.parsed_macros[meta_dir] = {
            "before_tag": before_tag,
            "commands": commands,
        }

    def remove_macro(self, contents, meta_dir):
        """
        Rewrite the contents of a versions.py file without the newly added
        macro. Run black on the new file.
        Inputs:
            - contents, list of lines from the original file
            - meta_dir, the path to the versions.py file being rewritten
        """

        filepath = os.path.join(meta_dir, "versions.py")
        temppath = os.path.join(meta_dir, ".versions.py")

        with open(temppath, "w") as f:
            in_new_macro = False
            for line in contents:
                if re.match(r"class vn\d+_t\d+", line):
                    if in_new_macro:
                        in_new_macro = False
                    elif self.class_name in line:
                        in_new_macro = True
                if not in_new_macro:
                    f.write(line)

        apply_styling(temppath)

        if not os.path.getsize(temppath) > 0:
            raise Exception(
                f"The file modified at {filepath} has zero size, indicating "
                "something has gone wrong"
            )

        os.rename(temppath, filepath)

    def find_last_macro(self, macros, meta_dir):
        """
        Given a list of macros, determine the after tag of the final macro in
        the chain. Start from assuming the first before tag is the Version
        Number.
        Inputs:
            - macros, a list of macro strings
        Returns:
            - str, the after tag of the final macro in the chain
        """

        after_tag = f"vn{self.version}"
        while len(macros) > 0:
            for macro in macros:
                regexp = re.compile(rf"BEFORE_TAG\s*=\s*[\"']{after_tag}[\"']")
                if regexp.search(macro):
                    try:
                        after_tag = re.search(rf"AFTER_TAG{TAG_REGEX}", macro).group(1)
                    except AttributeError as exc:
                        raise Exception(
                            "Couldn't find an after tag in the macro:\n" f"{macro}"
                        ) from exc
                    found_macro = macro
                    macros.remove(found_macro)
                    break
            else:
                raise Exception(
                    f"Couldn't find the before tag '{after_tag}' in macros in "
                    f"the versions.py file at {meta_dir}"
                )
        return after_tag

    def find_macro(self, meta_dir, macros):
        """
        Read through a list of macros, trying to find the macro with a class
        name that matches the class name supplied (either from the tag or
        cname option). If this is present then return the macro.
        Inputs:
            - meta_dir, str, The path to the rose metadata directory containing
              these macros
            - macros, a list of macro strings
        Returns:
            - String containing the macro. Empty if the macro isn't found
        """

        version_file = os.path.join(meta_dir, "versions.py")

        # Find the macro we're interested in
        for macro in macros:
            try:
                macro_name = re.search(rf"class ({CLASS_NAME_REGEX})\(", macro).group(1)
            except AttributeError as exc:
                raise Exception(
                    "Unable to determine macro class name in "
                    f"{version_file} in macro:\n{macro}"
                ) from exc
            # Parse the macro if this is the one we're interested in
            if macro_name == self.class_name:
                return macro
        return ""

    def get_full_import_path(self, imp):
        """
        Search through the Core, Jules and Apps working copies to get the full
        path to a metadata directory
        Inputs:
            - imp, the import statement without the full path
        Returns:
            - the import statement containing the full path - raises an error if
              not found
        """

<<<<<<< HEAD
        core_imp = os.path.join(self.core_source, imp)
        if os.path.exists(core_imp) or os.path.exists(os.path.dirname(core_imp)):
            return core_imp

        # Reinstate when using Jules Shared from Jules
        # jules_imp = os.path.join(self.jules_source, imp)
        # if os.path.exists(jules_imp) or os.path.exists(
        #     os.path.dirname(jules_imp)
        # ):
        #     return jules_imp

        apps_imp = os.path.join(self.root_path, imp)
        if os.path.exists(apps_imp) or os.path.exists(os.path.dirname(apps_imp)):
=======
        # TODO: Reinstate Jules checks when using Jules Metadata from Jules

        # For backwards compatibility with central rose-meta imports
        if self.central_rose_meta:
            core_imp = os.path.join(self.core_source, "rose-meta", imp)
            apps_imp = os.path.join(self.root_path, "rose-meta", imp)
        else:
            core_imp = os.path.join(self.core_source, imp)
            apps_imp = os.path.join(self.root_path, imp)

        if os.path.exists(core_imp):
            return core_imp
        if os.path.exists(apps_imp):
            return apps_imp
        if os.path.exists(os.path.dirname(core_imp)):
            return core_imp
        if os.path.exists(os.path.dirname(apps_imp)):
>>>>>>> 2dad4919
            return apps_imp

        raise Exception(
            f"Couldn't find the import '{imp}' in any of the Apps, Core or "
            "Jules sources."
        )

    def read_meta_imports(self, meta_dir, flag="import"):
        """
        Read a rose-meta.conf and record which other metadata files are imported
        by this metadata.
        Inputs:
            - meta_dir, path to the rose metadata directory
            - flag, either 'import' or 'meta'. Searches for lines in the config
              file starting flag=. If 'meta', then will return the import
              statement on that line
        """

        if flag == "import":
            meta_file = os.path.join(meta_dir, "HEAD", "rose-meta.conf")
        else:
            meta_file = meta_dir

        imports = []
        with open(meta_file, "r") as f:
            in_import_list = False
            for line in f:
                line = line.strip()
                if not line:
                    # skip blank lines
                    continue
                if line.startswith(f"{flag}="):
                    in_import_list = True
                if in_import_list:
                    if line.startswith("=") or line.startswith(f"{flag}="):
                        # Split the import line by '=' then take the rhs
                        # Then remove the trailing '/HEAD'
                        # Then prepend the path to the working copy
                        imp = line.split("=", 1)[1].removesuffix("/HEAD")
                        imp = self.get_full_import_path(imp)
                        imports.append(imp)
                    else:
                        break
        return imports

    def write_python_imports(self, meta_dir):
        """
        Write out all required python module imports at the top of a versions.py
        file. New imports are written at the top of the current import
        statement section. Read imports from self.python_imports
        Inputs:
            - meta_dir, path to the metadata directory with a versions.py file
        """

        filepath = os.path.join(meta_dir, "versions.py")
        temppath = os.path.join(meta_dir, ".versions.py")

        # Work out where we need to insert the new imports
        # For simplicity, do this at the beginning of the existing imports
        # Should be safe as versions.py files always require importing code
        # from rose
        with open(filepath) as f:
            versions_file = f.readlines()
        for i, line in enumerate(versions_file):
            if match_python_import(line):
                insertion_index = i
                break

        found_imports = read_python_imports(filepath)
        missing_imports = self.python_imports.difference(found_imports)
        for mod, name, alias in missing_imports:
            imp_str = f"import {','.join(n for n in name)}"
            if mod:
                imp_str = f"from {'.'.join(m for m in mod)} {imp_str}"
            if alias:
                imp_str += f" as {alias}"
            versions_file.insert(insertion_index, imp_str)

        with open(temppath, "w") as f:
            for line in versions_file:
                f.write(line.strip("\n") + "\n")

        os.rename(temppath, filepath)

    def determine_import_order(self, app):
        """
        Work out what order metadata is imported. This recursively works through
        import statements recorded in self.parsed_macros["imports"]. Produces a
        list of the order in which macro commands should be applied (this should
        be the same order as the imports)
        Inputs:
            - app, the application or science section which we are trying to
              find the import order for
        Returns:
            - A list of meta imports in the correct order
        """

        # If using central metadata, use the basename, otherwise the full path
        if self.central_rose_meta:
            app_name = os.path.basename(app)
        else:
            app_name = app

        import_list = [app_name]

        try:
            imports = self.parsed_macros[app]["imports"]
        except KeyError:
            # Jules Shared directories will produce a key error - these are
            # guaranteed to not import anything
            return []
        for meta_import in imports:
            import_list = self.determine_import_order(meta_import) + import_list

        return deduplicate_list(import_list)

    def combine_macros(self, import_order):
        """
        Combine macro commands, adding commands in the order determined by
        import_order.
        Inputs:
            - import_order, the metadata import order to match the order of
              marcro commands.
        Returns:
            - string, combined macro commands
        """

        full_command = ""
        for meta_import in import_order:
            meta_import = self.get_full_import_path(meta_import)
            if (
                meta_import in self.parsed_macros
                and self.parsed_macros[meta_import]["commands"]
            ):
                # Add a comment labelling where these commands came from
                full_command += (
                    "        # Commands From: "
                    f"{self.parse_application_section(meta_import)}\n"
                )
                if self.parsed_macros[meta_import]["commands"].strip("\n"):
                    full_command += self.parsed_macros[meta_import]["commands"] + "\n"
                else:
                    full_command += "        # Blank Upgrade Macro\n"
        return full_command

    def write_new_macro(self, meta_dir, full_command):
        """
        Write out the new macro with all relevant commands to the versions.py
        file
        Inputs:
            - meta_dir, path to the metadata directory with a versions.py file
            - full_command, str of the combined macro commands
        """

        parsed_macro = self.parsed_macros[meta_dir]
        filepath = os.path.join(meta_dir, "versions.py")
        temppath = os.path.join(meta_dir, ".versions.py")
        shutil.copy(filepath, temppath)

        with open(temppath, "a") as f:
            f.write(
                f"class {self.class_name}(MacroUpgrade):\n"
                f'    """Upgrade macro for ticket {self.ticket_number} '
                f'by {self.author}."""\n\n'
                f'    BEFORE_TAG = "{parsed_macro["before_tag"]}"\n'
                f'    AFTER_TAG = "{self.tag}"\n\n'
                "    def upgrade(self, config, meta_config=None):\n"
                f"{full_command}"  # this variable contains required whitespace
                "        return config, self.reports\n"
            )

        apply_styling(temppath)

        os.rename(temppath, filepath)

    def preprocess_macros(self):
        """
        Overarching function to pre-process added macros
        Run before running any rose macro upgrade commands"
        Search through versions.py files for macros with the correct after-tag
        Save info and then delete the macro when found
        For each application combine required macros (those for the application
        plus any from imported metadata).
        Write this new macro to that applications versions.py file
        """

        # Get list of versions files to check - in both core and apps
        # Duplicated for backwards compatibility with central rose-meta imports
        if self.central_rose_meta:
            self.find_meta_dirs(os.path.join(self.root_path, "rose-meta"))
            self.find_meta_dirs(os.path.join(self.core_source, "rose-meta"))
        else:
            self.find_meta_dirs(self.root_path)
            self.find_meta_dirs(self.core_source)

        for meta_dir in self.meta_dirs:
            print(
                "[INFO] Pre-processing macros in",
                self.parse_application_section(meta_dir),
            )
            # Read an upgrade macro from a versions.py file, save the macro
            # info and delete the macro from the file
            parsed_versions = read_versions_file(meta_dir)
            macros = split_macros(parsed_versions)
            found_macro = self.find_macro(meta_dir, macros)
            if not found_macro:
                # If we reach here then the new macro hasn't been added to
                # this versions file - in this case work out the final after
                #  tag in the chain - if we import other commands for this
                # versions file, this final after tag will be the before tag of
                # that new macro.
                last_after_tag = self.find_last_macro(macros, meta_dir)
                self.parsed_macros[meta_dir] = {
                    "before_tag": last_after_tag,
                    "commands": "",
                    "imports": "",
                }
            else:
                self.parse_macro(found_macro, meta_dir)
                # Remove the macro from the file
                self.remove_macro(parsed_versions, meta_dir)

            # Read through rose-meta files for import statements
            # of other metadata
            self.parsed_macros[meta_dir]["imports"] = self.read_meta_imports(meta_dir)

            # Read through the versions.py file for python import statements
            self.python_imports.update(
                read_python_imports(os.path.join(meta_dir, "versions.py"))
            )

        # Now reconstruct the macro for all applications which have the newly
        # added macro or import metadata with the new macro
        for meta_dir in self.meta_dirs:
            import_order = self.determine_import_order(meta_dir)
            full_command = self.combine_macros(import_order)
            # If there are commands to write out, do so and record this
            # application as having the macro
            if full_command:
                print(
                    "[INFO] Writing macros to",
                    self.parse_application_section(meta_dir),
                )
                self.write_python_imports(meta_dir)
                self.write_new_macro(meta_dir, full_command)
                self.sections_with_macro.append(meta_dir)

    ############################################################################
    # Upgrade Apps Functions
    ############################################################################

    def metadata_check(self, meta_dir):
        """ "
        Note: Not currently run - see comment below
        Run rose metadata-check on rose metadata directories to check the
        validity of the metadata.
        Inputs:
            - meta_dir, path to a rose metadata directory
        """

        print(f"[INFO] Checking metadata in {meta_dir}")
        command = f"rose metadata-check -C {os.path.join(meta_dir, 'HEAD')}"
        result = run_command(command)
        if result.returncode:
            print(f"[FAIL] The metadata at {meta_dir} failed to validate.")
            raise RuntimeError(
                f"\nThe command run:\n{command}"
                f"\nThe error message produced:\n{result.stderr}"
            )
        print(f"[PASS] {meta_dir} validated")

    def apps_to_upgrade(self):
        """
        Loop over rose-stem apps, finding ones using metadata with an upgrade
        macro.
        Returns:
            - list of paths to apps requiring upgrading
        """
        upgradeable_apps = []
        app_dir_apps = os.path.join(self.root_path, "rose-stem", "app")
        app_dir_core = os.path.join(self.core_source, "rose-stem", "app")
        apps_list = [os.path.join(app_dir_apps, f) for f in os.listdir(app_dir_apps)]
        apps_list += [os.path.join(app_dir_core, f) for f in os.listdir(app_dir_core)]
        for app_path in apps_list:
            # Ignore lfric_coupled_rivers as this is based on Jules-standalone
            # metadata which is not currently available
            if "fcm_make" in app_path or "lfric_coupled_rivers" in app_path:
                continue
            if not os.path.isdir(app_path):
                continue
            meta_import = self.read_meta_imports(
                os.path.join(app_path, "rose-app.conf"), "meta"
            )
            # If there was a metadata import, it is the first value in the list
            # It includes the version directory, so remove this to compare with
            # self.sections_with_macro
            if meta_import:
                if os.path.dirname(meta_import[0]) in self.sections_with_macro:
                    upgradeable_apps.append(app_path)

        return upgradeable_apps

    def run_app_upgrade(self, app_path):
        """
        Run 'rose app-upgrade' on a particular rose-stem app
        Inputs:
            - app_path, the path to this app
        """
        app = os.path.basename(app_path)
        print(f"[INFO] Upgrading the rose-stem app {app}")
        command = f"rose app-upgrade -a -y -C {app_path} {self.tag}"
        result = run_command(command)
        if result.returncode:
            print(f"[FAIL] The rose-stem app {app} failed to upgrade")
            raise RuntimeError(
                f"\nThe command run:\n{command}"
                f"\nThe error message produced:\n{result.stderr}"
            )
        print(f"[PASS] Upgraded rose-stem app {app} successfully")

    def run_macro_fix(self, app_path):
        """
        Run 'rose macro --fix' on a particular rose-stem app to force metadata
        consistency
        Inputs:
            - app_path, the path to this app
        """
        app = os.path.basename(app_path)
        print(f"[INFO] Forcing metadata consistency in app {app}")
        command = f"rose macro --fix -y -C {app_path}"
        result = run_command(command)
        if result.returncode:
            print(f"[FAIL] Unable to force metadata consistency in {app}")
            raise RuntimeError(
                f"\nThe command run:\n{command}"
                f"\nThe error message produced:\n{result.stderr}"
            )
        print(f"[PASS] Successfully forced metadata consistency in {app}")

    def upgrade_apps(self):
        """
        Overarching function to run rose commands to apply upgrade macros to
        rose-stem apps.
        First run over all metadata directories and run rose metadata-check on
        each
        Then run over all rose apps. If there is an import statement for an
        application with the upgrade macro (stored in self.sections_with_macro)
        then run rose commands on it.
        - rose app-upgrade
        - rose macro --fix
        """

        # This step would be good to do (as we do in the UM). However, not all
        # metadata files validate currently as they use gungho namelists but are
        # imported by gungho (eg. um_physics_interface). The remainder are
        # tested regularly by the lfric_apps validate_rose_meta script, so happy
        # to not do this here. Leaving the code, so that we do validate these
        # once the metadata structure has been improved.
        # banner_print("[INFO] Validating Metadata Config Files")
        # for meta_dir in self.meta_dirs:
        #     self.metadata_check(meta_dir)

        banner_print("[INFO] Upgrading Apps")
        upgradeable_apps = self.apps_to_upgrade()
        for app_path in upgradeable_apps:
            self.run_app_upgrade(app_path)
            self.run_macro_fix(app_path)
            if app_path.startswith(self.core_source):
                self.upgraded_core = True


def check_tag(opt):
    """
    Check that a command line supplied tag is of a valid format
    """
    class_name = opt.replace(".", "")
    if not re.match(CLASS_NAME_REGEX, class_name):
        raise argparse.ArgumentTypeError(
            f"The tag '{opt}' does not conform to the "
            "'vnXX.Y_tTTTT' naming scheme. Please modify and rerun."
        )
    return opt


def version_number(opt):
    """
    Check that the command line supplied version number is of a suitable format
    """
    if opt is None:
        return opt
    if not re.match(r"\d+.\d+", opt):
        raise argparse.ArgumentTypeError(
            f"The version number '{opt}' does not conform to the 'X.Y' format."
            "Please modify the command line argument and rerun."
        )
    return opt


def parse_args():
    """
    Read command line args
    """

    parser = argparse.ArgumentParser("Pre-process and apply LFRic Apps upgrade macros.")
    parser.add_argument(
        "tag",
        type=check_tag,
        metavar="after-tag",
        help="The After Tag of the upgrade macro being upgraded to.",
    )
    parser.add_argument(
        "-n",
        "--cname",
        default=None,
        help="The class name of the upgrade macro. This should only be used at "
        "a new release when the tag and classname differ.",
    )
    parser.add_argument(
        "-v",
        "--version",
        default=None,
        type=version_number,
        help="The new version number we are updating to (format X.Y)",
    )
    parser.add_argument(
        "-a",
        "--apps",
        default=".",
        help="The path to the LFRic Apps working copy being used. Defaults to  "
        "the location the script is being run from - this assumes you are in a "
        "working copy.",
    )
    parser.add_argument(
        "-c",
        "--core",
        default=None,
        help="The LFRic Core source being used."
        "Either a path to a working copy or an FCM URL."
        "If not set, will be read from the dependencies.sh",
    )
    parser.add_argument(
        "-j",
        "--jules",
        default=None,
        help="The Jules source being used."
        "Either a path to a working copy or an FCM URL."
        "If not set, will be read from the dependencies.sh",
    )
    return parser.parse_args()


def apply_macros_main(tag, cname=None, version=None, apps=".", core=None, jules=None):
    """
    Main function for this program
    """

    macro_object = ApplyMacros(tag, cname, version, apps, core, jules)

    # Pre-process macros
    banner_print("Pre-Processing Macros")
    macro_object.preprocess_macros()

    # Upgrade Rose Stem Apps
    macro_object.upgrade_apps()

    # Clean up temporary directories
    for repo, directory in macro_object.temp_dirs.items():
        if macro_object.upgraded_core and repo == "lfric_core":
            banner_print("WARNING")
            print(
                "Macros have been applied to apps in LFRic Core. A temporary "
                "copy of the LFRic Core source given by the `dependencies.sh` "
                f"file is located at:\n{macro_object.core_source}\nEnsure you "
                "have committed those changes back to the core branch."
            )
            continue
        shutil.rmtree(directory)

    # Run rose config-dump on rose-stem
    config_dump_apps = (
        f"rose config-dump {os.path.join(macro_object.root_path), 'rose-stem'}"
    )
    run_command(config_dump_apps)


if __name__ == "__main__":
    args = parse_args()
    apply_macros_main(
        args.tag, args.cname, args.version, args.apps, args.core, args.jules
    )<|MERGE_RESOLUTION|>--- conflicted
+++ resolved
@@ -569,21 +569,6 @@
               not found
         """
 
-<<<<<<< HEAD
-        core_imp = os.path.join(self.core_source, imp)
-        if os.path.exists(core_imp) or os.path.exists(os.path.dirname(core_imp)):
-            return core_imp
-
-        # Reinstate when using Jules Shared from Jules
-        # jules_imp = os.path.join(self.jules_source, imp)
-        # if os.path.exists(jules_imp) or os.path.exists(
-        #     os.path.dirname(jules_imp)
-        # ):
-        #     return jules_imp
-
-        apps_imp = os.path.join(self.root_path, imp)
-        if os.path.exists(apps_imp) or os.path.exists(os.path.dirname(apps_imp)):
-=======
         # TODO: Reinstate Jules checks when using Jules Metadata from Jules
 
         # For backwards compatibility with central rose-meta imports
@@ -601,7 +586,6 @@
         if os.path.exists(os.path.dirname(core_imp)):
             return core_imp
         if os.path.exists(os.path.dirname(apps_imp)):
->>>>>>> 2dad4919
             return apps_imp
 
         raise Exception(
