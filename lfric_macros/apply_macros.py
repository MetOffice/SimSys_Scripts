--- conflicted
+++ resolved
@@ -544,11 +544,7 @@
                         after_tag = re.search(rf"AFTER_TAG{TAG_REGEX}", macro).group(1)
                     except AttributeError as exc:
                         raise Exception(
-<<<<<<< HEAD
                             f"Couldn't find an after tag in the macro:\n{macro}"
-=======
-                            "Couldn't find an after tag in the macro:\n" f"{macro}"
->>>>>>> 3ac0433d
                         ) from exc
                     found_macro = macro
                     macros.remove(found_macro)
