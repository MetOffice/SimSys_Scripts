--- conflicted
+++ resolved
@@ -55,8 +55,6 @@
         self.task_states = {}
         self.temp_directory = None
 
-<<<<<<< HEAD
-=======
     def get_um_failed_configs(self) -> Set[str]:
         """
         Read through failed UM rose_ana tasks
@@ -165,7 +163,6 @@
 
         return owners
 
->>>>>>> bf98603a
     def parse_tasks(self) -> Dict[str, List[str]]:
         """
         Read through the tasks run, sorting by state
